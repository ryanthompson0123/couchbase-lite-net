//
// ExtensionMethods.cs
//
// Author:
//     Zachary Gramana  <zack@xamarin.com>
//
// Copyright (c) 2014 Xamarin Inc
// Copyright (c) 2014 .NET Foundation
//
// Permission is hereby granted, free of charge, to any person obtaining
// a copy of this software and associated documentation files (the
// "Software"), to deal in the Software without restriction, including
// without limitation the rights to use, copy, modify, merge, publish,
// distribute, sublicense, and/or sell copies of the Software, and to
// permit persons to whom the Software is furnished to do so, subject to
// the following conditions:
//
// The above copyright notice and this permission notice shall be
// included in all copies or substantial portions of the Software.
//
// THE SOFTWARE IS PROVIDED "AS IS", WITHOUT WARRANTY OF ANY KIND,
// EXPRESS OR IMPLIED, INCLUDING BUT NOT LIMITED TO THE WARRANTIES OF
// MERCHANTABILITY, FITNESS FOR A PARTICULAR PURPOSE AND
// NONINFRINGEMENT. IN NO EVENT SHALL THE AUTHORS OR COPYRIGHT HOLDERS BE
// LIABLE FOR ANY CLAIM, DAMAGES OR OTHER LIABILITY, WHETHER IN AN ACTION
// OF CONTRACT, TORT OR OTHERWISE, ARISING FROM, OUT OF OR IN CONNECTION
// WITH THE SOFTWARE OR THE USE OR OTHER DEALINGS IN THE SOFTWARE.
//
//
// Copyright (c) 2014 Couchbase, Inc. All rights reserved.
//
// Licensed under the Apache License, Version 2.0 (the "License"); you may not use this file
// except in compliance with the License. You may obtain a copy of the License at
//
// http://www.apache.org/licenses/LICENSE-2.0
//
// Unless required by applicable law or agreed to in writing, software distributed under the
// License is distributed on an "AS IS" BASIS, WITHOUT WARRANTIES OR CONDITIONS OF ANY KIND,
// either express or implied. See the License for the specific language governing permissions
// and limitations under the License.
//

using System;
using System.Collections;
using System.Linq;
using System.Net;
using System.Diagnostics;
using System.Net.Http;
using System.IO;
using System.Collections.Generic;
using Newtonsoft.Json.Linq;
using System.Net.Http.Headers;

namespace Couchbase.Lite
{
    public static class ExtensionMethods
    {
        internal static IDictionary<TKey,TValue> AsDictionary<TKey, TValue>(this object attachmentProps)
        {
            if (attachmentProps == null)
                return null;
            return attachmentProps is JObject
                ? ((JObject)attachmentProps).ToObject<IDictionary<TKey, TValue>>()
                    : (IDictionary<TKey, TValue>)attachmentProps;
        }

        public static IEnumerable ToEnumerable(this IEnumerator enumerator)
        {
            while(enumerator.MoveNext()) {
                yield return enumerator.Current;
            }
        }

        public static String Fmt(this String str, params IConvertible[] vals)
        {
            return String.Format(str, vals);
        }

        public static Byte[] ReadAllBytes(this Stream stream)
        {
            var chunkBuffer = new byte[Attachment.DefaultStreamChunkSize];
            // We know we'll be reading at least 1 chunk, so pre-allocate now to avoid an immediate resize.
            var blob = new List<Byte> (Attachment.DefaultStreamChunkSize);

            int bytesRead;
            do {
                chunkBuffer.Initialize ();
                // Resets all values back to zero.
                bytesRead = stream.Read (chunkBuffer, blob.Count, Attachment.DefaultStreamChunkSize);
                blob.AddRange (chunkBuffer.Take (bytesRead));
            }
            while (bytesRead < stream.Length);

            return blob.ToArray();
        }

        public static StatusCode GetStatusCode(this HttpStatusCode code)
        {
            StatusCode status;
            Enum.TryParse(code.ToString(), out status);
            return status;
        }

        public static AuthenticationHeaderValue GetAuthenticationHeader(this Uri uri, string scheme)
        {
            Debug.Assert(uri != null);

            var unescapedUserInfo = uri.UserEscaped
<<<<<<< HEAD
                ? Uri.UnescapeDataString(uri.UserInfo)
                : uri.UserInfo;
                
            var param = Convert.ToBase64String(System.Text.Encoding.UTF8.GetBytes(unescapedUserInfo));

=======
                ? System.Web.HttpUtility.UrlDecode(uri.UserInfo)
                : uri.UserInfo;

            var param = Convert.ToBase64String(System.Text.Encoding.UTF8.GetBytes(unescapedUserInfo));

>>>>>>> a704b377
            return new AuthenticationHeaderValue(scheme, param);
        }

        public static AuthenticationHeaderValue AsAuthenticationHeader(this string userinfo, string scheme)
        {
            Debug.Assert(userinfo != null);

            var param = Convert.ToBase64String(System.Text.Encoding.UTF8.GetBytes(userinfo));

            return new AuthenticationHeaderValue(scheme, param);
        }
    }
}<|MERGE_RESOLUTION|>--- conflicted
+++ resolved
@@ -106,19 +106,11 @@
             Debug.Assert(uri != null);
 
             var unescapedUserInfo = uri.UserEscaped
-<<<<<<< HEAD
                 ? Uri.UnescapeDataString(uri.UserInfo)
-                : uri.UserInfo;
-                
-            var param = Convert.ToBase64String(System.Text.Encoding.UTF8.GetBytes(unescapedUserInfo));
-
-=======
-                ? System.Web.HttpUtility.UrlDecode(uri.UserInfo)
                 : uri.UserInfo;
 
             var param = Convert.ToBase64String(System.Text.Encoding.UTF8.GetBytes(unescapedUserInfo));
 
->>>>>>> a704b377
             return new AuthenticationHeaderValue(scheme, param);
         }
 
