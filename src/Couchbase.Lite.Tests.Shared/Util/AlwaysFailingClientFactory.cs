--- conflicted
+++ resolved
@@ -46,11 +46,6 @@
 using System.Collections.Generic;
 using Couchbase.Lite.Support;
 using Couchbase.Lite.Replicator;
-<<<<<<< HEAD
-using System.Collections.Generic;
-using System.Net;
-=======
->>>>>>> e17a332d
 
 namespace Couchbase.Lite.Tests
 {
@@ -58,22 +53,17 @@
     {
 		public IDictionary<string, string> Headers { get; set; }
 
+        public HttpClientHandler HttpHandler { get ; set; }
+
         public AlwaysFailingClientFactory()
         {
 			Headers = new Dictionary<string,string>();
+            HttpHandler = new FailEveryRequestHandler();
         }
 
         public HttpClient GetHttpClient()
         {
-            return GetHttpClient(null);
-        }
-
-        public HttpClient GetHttpClient(ICredentials credentials)
-        {
-            var handler = new FailEveryRequestHandler();
-            handler.Credentials = credentials;
-
-            var mockHttpClient = new HttpClient(handler);
+            var mockHttpClient = new HttpClient(HttpHandler);
             return mockHttpClient;
         }
 
